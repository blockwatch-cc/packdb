--- conflicted
+++ resolved
@@ -362,15 +362,12 @@
 	if err != nil {
 		return err
 	}
-<<<<<<< HEAD
-=======
 	if len(opts) > 0 {
 		idx.opts.CacheSize = opts[0].CacheSize
 		if opts[0].JournalSizeLog2 > 0 {
 			idx.opts.JournalSizeLog2 = opts[0].JournalSizeLog2
 		}
 	}
->>>>>>> 58b3d43d
 	if idx.opts.CacheSize > 0 {
 		idx.cache, err = lru.New2QWithEvict(int(idx.opts.CacheSize), idx.onEvictedPackage)
 		if err != nil {
